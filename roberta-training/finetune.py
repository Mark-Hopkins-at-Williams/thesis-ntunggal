"""
Finetune a pre-trained model on one of the CLUE benchmarks.
This file takes in three arguments: the model directory, output directory, and benchmark
Current benchmarks available are: tnews, iflytek, cluewsc2020, afqmc, csl, ocnli
"""
from transformers import AutoTokenizer, AutoModelForSequenceClassification
from datasets import load_dataset
import evaluate
from transformers import Trainer, TrainingArguments
<<<<<<< HEAD
import sys
=======
import numpy as np
>>>>>>> 7e6ae217


<<<<<<< HEAD
def tokenize_dataset(dataset, tokenizer, task_type):
    """
    Tokenize dataset for different task types.
    - task_type: 'single' for single sentence tasks
                 'pair' for sentence pair tasks
    """
    if task_type == 'single':
        def tokenize_function(example):
            return tokenizer(example['sentence'], truncation=True, padding="max_length", max_length=512)
    elif task_type == 'cluewsc':
        # cluewsc2020 has field 'text' instead of 'sentence'
        def tokenize_function(example):
            return tokenizer(example['text'], truncation=True, padding="max_length", max_length=512)
    elif task_type == 'csl':
        # csl has field 'abst' instead of 'sentence'
        def tokenize_function(example):
            return tokenizer(example['abst'], truncation=True, padding="max_length", max_length=512)
    elif task_type == 'pair':
        def tokenize_function(example):
            return tokenizer(example['sentence1'], example['sentence2'], truncation=True, padding="max_length", max_length=512)
    
    return dataset.map(tokenize_function, batched=True)
=======
def tokenize_dataset(model_dir):
    # Load tokenizer, AFQMC dataset from CLUE
    dataset = load_dataset("clue", "afqmc")    
    tokenizer = AutoTokenizer.from_pretrained(model_dir)
    
    

    def tokenize_function(example):
        return tokenizer(example['sentence1'], example['sentence2'], truncation=True, padding="max_length", max_length=512)
>>>>>>> 7e6ae217


<<<<<<< HEAD
def finetune(tokenized_dataset, model_dir, output_dir, num_labels):
    """
    General function to run the finetuning.
    """
    model = AutoModelForSequenceClassification.from_pretrained(model_dir, num_labels=num_labels)
=======


def finetune(tokenized_dataset, model_dir, output_dir):
    accuracy_metric = evaluate.load("accuracy")
    
    def compute_metrics(eval_pred):
        logits, labels = eval_pred
        predictions = np.argmax(logits, axis=-1)
        accuracy = accuracy_metric.compute(predictions=predictions, references=labels)
        return accuracy
    
    model = AutoModelForSequenceClassification.from_pretrained(model_dir, num_labels=2)
>>>>>>> 7e6ae217
    training_args = TrainingArguments(
        output_dir=output_dir,
        overwrite_output_dir=True,
        evaluation_strategy="steps",
        eval_steps=500,
        logging_steps=500,
        learning_rate=2e-5,
        per_device_train_batch_size=32,
        per_device_eval_batch_size=32,
        num_train_epochs=3,
    )

    trainer = Trainer(
        model=model,
        args=training_args,
        train_dataset=tokenized_dataset["train"],
        eval_dataset=tokenized_dataset["validation"],
        compute_metrics=compute_metrics
    )

    trainer.train()
<<<<<<< HEAD

def finetune_on_task(model_dir, output_dir, task_name):
    """
    Given a specific task to finetune on, will tokenize the dataset
    and run finetuning on it.
    """
    tokenizer = AutoTokenizer.from_pretrained(model_dir)

    if task_name == "tnews":
        dataset = load_dataset("clue", "tnews")
        tokenized_dataset = tokenize_dataset(dataset, tokenizer, 'single')
        num_labels = 15
    elif task_name == "iflytek":
        dataset = load_dataset("clue", "iflytek")
        tokenized_dataset = tokenize_dataset(dataset, tokenizer, 'single')
        num_labels = 119
    elif task_name == "cluewsc2020":
        dataset = load_dataset("clue", "cluewsc2020")
        tokenized_dataset = tokenize_dataset(dataset, tokenizer, 'cluewsc')
        num_labels = 2
    elif task_name == "afqmc":
        dataset = load_dataset("clue", "afqmc")
        tokenized_dataset = tokenize_dataset(dataset, tokenizer, 'pair')
        num_labels = 2
    elif task_name == "csl":
        dataset = load_dataset("clue", "csl")
        tokenized_dataset = tokenize_dataset(dataset, tokenizer, 'csl')
        num_labels = 2
    elif task_name == "ocnli":
        dataset = load_dataset("clue", "ocnli")
        tokenized_dataset = tokenize_dataset(dataset, tokenizer, 'pair')
        num_labels = 3
    else:
        raise ValueError("Unknown task name.")

    finetune(tokenized_dataset, model_dir, output_dir, num_labels)

=======
    eval_results = trainer.evaluate()
    print(f"Validation Accuracy: {eval_results['eval_accuracy']}")
>>>>>>> 7e6ae217

if __name__ == "__main__":
    model_dir = sys.argv[1]
    output_dir = sys.argv[2]  
    task = sys.argv[3]
    
    finetune_on_task(model_dir, output_dir, task)<|MERGE_RESOLUTION|>--- conflicted
+++ resolved
@@ -7,14 +7,12 @@
 from datasets import load_dataset
 import evaluate
 from transformers import Trainer, TrainingArguments
-<<<<<<< HEAD
+import numpy as np
+
+import torch
 import sys
-=======
-import numpy as np
->>>>>>> 7e6ae217
 
 
-<<<<<<< HEAD
 def tokenize_dataset(dataset, tokenizer, task_type):
     """
     Tokenize dataset for different task types.
@@ -37,29 +35,13 @@
             return tokenizer(example['sentence1'], example['sentence2'], truncation=True, padding="max_length", max_length=512)
     
     return dataset.map(tokenize_function, batched=True)
-=======
-def tokenize_dataset(model_dir):
-    # Load tokenizer, AFQMC dataset from CLUE
-    dataset = load_dataset("clue", "afqmc")    
-    tokenizer = AutoTokenizer.from_pretrained(model_dir)
-    
-    
-
-    def tokenize_function(example):
-        return tokenizer(example['sentence1'], example['sentence2'], truncation=True, padding="max_length", max_length=512)
->>>>>>> 7e6ae217
 
 
-<<<<<<< HEAD
+
 def finetune(tokenized_dataset, model_dir, output_dir, num_labels):
     """
     General function to run the finetuning.
     """
-    model = AutoModelForSequenceClassification.from_pretrained(model_dir, num_labels=num_labels)
-=======
-
-
-def finetune(tokenized_dataset, model_dir, output_dir):
     accuracy_metric = evaluate.load("accuracy")
     
     def compute_metrics(eval_pred):
@@ -68,8 +50,7 @@
         accuracy = accuracy_metric.compute(predictions=predictions, references=labels)
         return accuracy
     
-    model = AutoModelForSequenceClassification.from_pretrained(model_dir, num_labels=2)
->>>>>>> 7e6ae217
+    model = AutoModelForSequenceClassification.from_pretrained(model_dir, num_labels=num_labels)
     training_args = TrainingArguments(
         output_dir=output_dir,
         overwrite_output_dir=True,
@@ -91,7 +72,6 @@
     )
 
     trainer.train()
-<<<<<<< HEAD
 
 def finetune_on_task(model_dir, output_dir, task_name):
     """
@@ -129,10 +109,6 @@
 
     finetune(tokenized_dataset, model_dir, output_dir, num_labels)
 
-=======
-    eval_results = trainer.evaluate()
-    print(f"Validation Accuracy: {eval_results['eval_accuracy']}")
->>>>>>> 7e6ae217
 
 if __name__ == "__main__":
     model_dir = sys.argv[1]
